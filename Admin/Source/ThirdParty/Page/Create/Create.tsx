import { getTemplates, TemplateModule } from "Admin/Functions/GetPropTypes";
import Default from "Admin/Layouts/Default"
import PageApi, { Page } from "Api/Page";
import TemplateApi, { Template } from "Api/Template";
import { useEffect, useState } from "react";
import Alert from "UI/Alert";
import Button from "UI/Button";
import Column from "UI/Column";
import Container from "UI/Container";
import Form from "UI/Form";
import Input from "UI/Input";
import Row from "UI/Row";


const CreatePage: React.FC = (): React.ReactElement => {

    // holds file based layouts.
    const [layouts, setLayouts] = useState<TemplateModule[]>();

    // holds the selected layout from the array above
    const [chosenLayout, setChosenLayout] = useState<TemplateModule>();

    // holds the templates that use the layout
    const [templates, setTemplates] = useState<Template[]>();

    // holds the selected template from the array above
    const [chosenTemplate, setChosenTemplate] = useState<Template>();

    const [error, setError] = useState<string>()

    // fetch all templates that can be used.
    useEffect(() => {
        if (!layouts) {
            getTemplates().then((res) => {
                setLayouts(res)
            })
            .catch(err => console.error(err))
        }
    }, [layouts])

    // when a layout is chosen, fetch all templates that use the layout.
    useEffect(() => {
        if (chosenLayout) {
            TemplateApi.list({
                query: "baseTemplate = ?",
                args: [chosenLayout?.name]
            })
            .then((templates) => {
                setTemplates(templates.results)
            })
            .catch(err => console.error(err))
        }
    }, [chosenLayout])

    return (
        <Default>
            <Container>
                <Row className='page-create'>
                    <Column size={"6"}>

                        <h3>{`Create new page`}</h3>

                        <Form
                            action={PageApi.create}
                            onSuccess={(res: Page) => {
                                // redirect to the page created.
                                window.location.href = `/en-admin/page/${res.id}`
                            }}
                            onValues={(values: Page): Page => {

                                // set the layout and template to the values.

                                const rootElement = JSON.parse(chosenTemplate?.bodyJson ?? "{}");
<<<<<<< HEAD
                                rootElement.t = chosenTemplate?.baseTemplate;
=======
                                rootElement.t = chosenTemplate?.baseTemplate
>>>>>>> b5e634c3

                                values.bodyJson = JSON.stringify(rootElement);
                                
                                return values;
                            }}
                            onFailed={(error) => {
                                setError(error.message)
                            }}
                        >
                            {error && <Alert variant="danger">{error}</Alert>}
                            <Input
                                type={'text'}
                                name={'title'}
                                label={`Page Title`}
                            />
                            <Input
                                type={'text'}
                                name={'url'}
                                label={`Page URL`}
                            />
                            <Input
                                type={'textarea'}
                                name={'description'}
                                label={`Page Description`}
                            />
                            <Input
                                type={'select'}
                                label={`Page Layout`}
                                name={'layout'}
                                onChange={(ev) => {
                                    const layout = layouts?.find((layout) => layout.name === (ev.target as HTMLSelectElement).value);
                                    setChosenLayout(layout)
                                }}
                            >
                                <option value={""}>None</option>
                                {layouts?.map((layout) => {
                                    return (
                                        <option key={layout.name} value={layout.name}>{layout.name.includes('/') ? layout.name.split('/').pop() : layout.name}</option>
                                    )
                                })}
                            </Input>
                            {chosenLayout && (
                                <Input
                                    type={'select'}
                                    label={`Page Template`}
                                    name={'template'}
                                    onChange={(ev) => {
                                        const template = templates?.find((template) => template.id === parseInt((ev.target as HTMLSelectElement).value));

                                        setChosenTemplate(template);
                                    }}
                                >
                                    <option value={"0"}>None</option>
                                    {templates?.map((template) => {
                                        return (
                                            <option key={template.id} value={template.id}>{template.title}</option>
                                        )
                                    })}
                                </Input>
                            )}    
                            <Button buttonType='submit'>{`Create page`}</Button>
                        </Form>
                    </Column>
                </Row>
            </Container>
        </Default>
    )
}



export default CreatePage;<|MERGE_RESOLUTION|>--- conflicted
+++ resolved
@@ -71,11 +71,6 @@
                                 // set the layout and template to the values.
 
                                 const rootElement = JSON.parse(chosenTemplate?.bodyJson ?? "{}");
-<<<<<<< HEAD
-                                rootElement.t = chosenTemplate?.baseTemplate;
-=======
-                                rootElement.t = chosenTemplate?.baseTemplate
->>>>>>> b5e634c3
 
                                 values.bodyJson = JSON.stringify(rootElement);
                                 
